--- conflicted
+++ resolved
@@ -27,13 +27,10 @@
     {
         $this->call(RolePermissionSeeder::class);
         $this->createDefaultUsers();
-<<<<<<< HEAD
+        $this->call(EmployeeManagementSeeder::class);
         $this->createDefaultTableDiskMenuData();
 
         // Then create default users
-=======
-        $this->call(EmployeeManagementSeeder::class);
->>>>>>> 1b87c201
     }
 
     /**

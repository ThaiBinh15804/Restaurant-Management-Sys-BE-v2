<?php

namespace App\Http\Controllers\Api;

use App\Http\Controllers\Controller;
use App\Http\Requests\Menu\MenuQueryRequest;
use App\Models\Dish;
use App\Models\Menu;
use App\Models\DishCategory;
use App\Models\MenuItem;
use Illuminate\Http\Request;
use Illuminate\Http\JsonResponse;
use OpenApi\Attributes as OA;
use Spatie\RouteAttributes\Attributes\Delete;
use Spatie\RouteAttributes\Attributes\Get;
use Spatie\RouteAttributes\Attributes\Post;
use Spatie\RouteAttributes\Attributes\Prefix;
use Spatie\RouteAttributes\Attributes\Put;

/**
 * @OA\Tag(
 *     name="Menus",
 *     description="API Endpoints for Menu Management"
 * )
 */
#[Prefix('menus')]
class MenuController extends Controller
{
    /**
     * @OA\Get(
     *     path="/api/menus",
     *     tags={"Menus"},
     *     summary="Lấy danh sách menu",
     *     @OA\Parameter(
     *         name="page",
     *         in="query",
     *         required=false,
     *         description="Trang hiện tại",
     *         @OA\Schema(type="integer", default=1)
     *     ),
     *     @OA\Parameter(
     *         name="limit",
     *         in="query",
     *         required=false,
     *         description="Số item mỗi trang",
     *         @OA\Schema(type="integer", default=10, maximum=100)
     *     ),
     *     @OA\Parameter(
     *         name="name",
     *         in="query",
     *         required=false,
     *         description="Tìm theo tên menu (partial match)",
     *         @OA\Schema(type="string", example="Thực đơn mùa hè")
     *     ),
     *     @OA\Response(response=200, description="Danh sách menu")
     * )
     */
    #[Get('/', middleware: ['permission:menus.view'])]
    public function index(MenuQueryRequest $request): JsonResponse
    {
        $filters = $request->filters();

        $query = Menu::query()->withCount('items');

        if (!empty($filters['name'])) {
            $query->where('name', 'like', '%' . $filters['name'] . '%');
        }

        if (!empty($filters['desc'])) {
            $query->where('description', 'like', '%' . $filters['desc'] . '%');
        }

        if (!is_null($filters['is_active'])) {
            $query->where('is_active', $filters['is_active']);
        }

        $perPage = $request->perPage();
        $paginator = $query->orderBy('created_at', 'desc')
            ->paginate(
                $perPage
            );

        return $this->successResponse($paginator, 'Menus retrieved successfully');
    }

    /**
     * @OA\Get(
     *     path="/api/menus/active/items",
     *     tags={"Menus"},
     *     summary="Lấy danh sách món ăn của menu đang hoạt động (is_active = 1)",
     *     @OA\Response(
     *         response=200,
     *         description="Danh sách món ăn của menu đang được sử dụng",
     *         @OA\JsonContent(
     *             @OA\Property(property="menu", type="object",
     *                 @OA\Property(property="id", type="integer"),
     *                 @OA\Property(property="name", type="string")
     *             ),
     *             @OA\Property(property="items", type="array",
     *                 @OA\Items(
     *                     @OA\Property(property="id", type="integer"),
     *                     @OA\Property(property="menu_id", type="integer"),
     *                     @OA\Property(property="dish_id", type="integer"),
     *                     @OA\Property(property="dish_name", type="string"),
     *                     @OA\Property(property="price_base", type="number", format="float"),
     *                     @OA\Property(property="dish_image", type="string"),
     *                     @OA\Property(property="price", type="number", format="float"),
     *                     @OA\Property(property="notes", type="string")
     *                 )
     *             )
     *         )
     *     )
     * )
     */
    #[Get('/active/items', middleware: ['permission:menus.view'])]
    public function getActiveMenuItems(): JsonResponse
    {
        // Lấy menu đang hoạt động
        $menu = Menu::where('is_active', 1)->first();

        // Nếu không có menu nào active thì trả về lỗi nhẹ
        if (!$menu) {
            return $this->errorResponse('Không có menu nào đang hoạt động.', 404);
        }

        // Lấy danh sách món trong menu đang hoạt động
        $items = MenuItem::with('dish')
            ->where('menu_id', $menu->id)
            ->get()
            ->map(function ($item) {
                return [
                    'id'           => $item->id,
                    'menu_id'      => $item->menu_id,
                    'dish_id'      => $item->dish_id,
                    'dish_name'    => $item->dish->name ?? null,
                    'price_base'   => $item->dish->price ?? 0,
                    'dish_image'   => $item->dish->image,
                    'price'        => $item->price,
                    'notes'        => $item->notes,
                ];
            });

        return $this->successResponse([
            'menu' => [
                'id'   => $menu->id,
                'name' => $menu->name,
            ],
            'items' => $items,
        ], 'The list of dishes in the active menu was retrieved successfully.');
    }

    /**
     * @OA\Post(
     *     path="/api/menus",
     *     tags={"Menus"},
     *     summary="Tạo mới menu",
     *     @OA\RequestBody(
     *         required=true,
     *         @OA\JsonContent(
     *             required={"name", "version"},
     *             @OA\Property(property="name", type="string"),
     *             @OA\Property(property="description", type="string"),
     *             @OA\Property(property="version", type="integer", example=1),
     *             @OA\Property(property="is_active", type="boolean", example=true)
     *         )
     *     ),
     *     @OA\Response(response=201, description="Menu created successfully")
     * )
     */
    #[Post('/', middleware: ['permission:menus.create'])]
    public function store(Request $request): JsonResponse
    {
        $validated = $request->validate([
            'name'        => 'required|string|max:255',
            'description' => 'nullable|string',
            'version'     => 'required|integer|min:1',
            'is_active'   => 'boolean',
        ]);

        // Nếu client gửi is_active = true => kiểm tra xem có menu nào đang active chưa
        if (!empty($validated['is_active']) && $validated['is_active'] === true) {
            $activeMenuExists = Menu::where('is_active', true)->exists();

            if ($activeMenuExists) {
                return $this->errorResponse(
                    'There is currently one menu in use. Only one menu can be active at a time.',
                    400
                );
            }
        }

        $menu = Menu::create($validated);

        return $this->successResponse($menu, 'Menu created successfully', 201);
    }

    /**
     * @OA\Put(
     *     path="/api/menus/{id}",
     *     tags={"Menus"},
     *     summary="Cập nhật menu",
     *     @OA\Parameter(name="id", in="path", required=true, @OA\Schema(type="string")),
     *     @OA\RequestBody(
     *         required=true,
     *         @OA\JsonContent(
     *             @OA\Property(property="name", type="string"),
     *             @OA\Property(property="description", type="string"),
     *             @OA\Property(property="version", type="integer"),
     *             @OA\Property(property="is_active", type="boolean")
     *         )
     *     ),
     *     @OA\Response(response=200, description="Menu updated successfully")
     * )
     */
    #[Put('/{id}', middleware: ['permission:menus.edit'])]
    public function update(Request $request, string $id): JsonResponse
    {
        $menu = Menu::findOrFail($id);

        $validated = $request->validate([
            'name'        => 'sometimes|string|max:255',
            'description' => 'nullable|string',
            'version'     => 'sometimes|integer|min:1',
            'is_active'   => 'boolean',
        ]);

        // ✅ Nếu người dùng gửi is_active = true
        if (array_key_exists('is_active', $validated) && $validated['is_active'] === true) {
            $existingActive = Menu::where('is_active', true)
                ->where('id', '!=', $menu->id)
                ->first();

            if ($existingActive) {
                return $this->errorResponse(
                    'Only 1 menu can be active at a time. The currently active menu is: ' . $existingActive->name,
                    400
                );
            }
        }

        $menu->update($validated);

        return $this->successResponse($menu, 'Menu updated successfully');
    }

    /**
     * @OA\Delete(
     *     path="/api/menus/{id}",
     *     tags={"Menus"},
     *     summary="Xóa menu",
     *     @OA\Parameter(name="id", in="path", required=true, @OA\Schema(type="string")),
     *     @OA\Response(response=200, description="Menu deleted successfully")
     * )
     */
    #[Delete('/{id}', middleware: ['permission:menus.delete'])]
    public function destroy(string $id): JsonResponse
    {
        $menu = Menu::findOrFail($id);

        // Không được xóa nếu menu đang hoạt động
        if ($menu->is_active) {
            return $this->errorResponse('Cannot delete active menu.', 400);
        }

        // Nếu menu không hoạt động, tiến hành xóa các item liên quan
        MenuItem::where('menu_id', $menu->id)->delete();

        // Sau đó xóa menu
        $menu->delete();

        return $this->successResponse(null, 'Delete menu and related dishes successfully.');
    }

    /**
     * @OA\Get(
     *     path="/api/menus/{id}/items",
     *     tags={"Menus"},
     *     summary="Lấy danh sách món ăn trong menu",
     *     @OA\Parameter(
     *         name="id",
     *         in="path",
     *         required=true,
     *         description="ID của menu",
     *         @OA\Schema(type="string")
     *     ),
     *     @OA\Response(
     *         response=200,
     *         description="Danh sách món ăn thuộc menu",
     *         @OA\JsonContent(
     *             @OA\Property(property="items", type="array",
     *                 @OA\Items(
     *                     @OA\Property(property="id", type="integer"),
     *                     @OA\Property(property="menu_id", type="integer"),
     *                     @OA\Property(property="dish_id", type="integer"),
     *                     @OA\Property(property="dish_name", type="string"),
     *                     @OA\Property(property="price", type="number", format="float"),
     *                     @OA\Property(property="is_available", type="boolean")
     *                 )
     *             )
     *         )
     *     )
     * )
     */
    #[Get('/{id}/items', middleware: ['permission:menus.view'])]
    public function getMenuItems(string $id): JsonResponse
    {
        $menu = Menu::findOrFail($id);

        $items = MenuItem::with('dish') // nếu có quan hệ dish()
            ->where('menu_id', $menu->id)
            ->get()
            ->map(function ($item) {
                return [
                    'id'           => $item->id,
                    'menu_id'      => $item->menu_id,
                    'dish_id'      => $item->dish_id,
                    'dish_name'    => $item->dish->name ?? null,
                    'price_base'   => $item->dish->price ?? 0,
                    'dish_image'   => $item->dish->image,
                    'price'        => $item->price,
                    'notes'        => $item->notes,
                ];
            });

        return $this->successResponse([
            'menu'  => [
                'id'   => $menu->id,
                'name' => $menu->name,
            ],
            'items' => $items,
        ], 'The list of dishes in the menu was successfully retrieved.');
    }

    /**
     * @OA\Post(
     *     path="/api/menus/{menuId}/items",
     *     tags={"Menus"},
     *     summary="Thêm món ăn vào menu",
     *     description="Tạo mới liên kết giữa menu và món ăn, không cho phép trùng món trong cùng menu",
     *     @OA\Parameter(
     *         name="menuId",
     *         in="path",
     *         required=true,
     *         description="ID của menu",
     *         @OA\Schema(type="string")
     *     ),
     *     @OA\RequestBody(
     *         required=true,
     *         @OA\JsonContent(
     *             required={"dish_id", "price"},
     *             @OA\Property(property="dish_id", type="string", example="D001"),
     *             @OA\Property(property="price", type="number", format="float", example=45000),
     *             @OA\Property(property="notes", type="string", example="Món thêm topping trứng"),
     *         )
     *     ),
     *     @OA\Response(response=201, description="Món ăn được thêm vào menu thành công"),
     *     @OA\Response(response=400, description="Món đã tồn tại trong menu hoặc dữ liệu không hợp lệ"),
     *     @OA\Response(response=404, description="Không tìm thấy menu hoặc món ăn")
     * )
     */
    #[Post('/{menuId}/items', middleware: ['permission:menus.create'])]
    public function addMenuItem(Request $request, string $menuId): JsonResponse
    {
        $menu = Menu::find($menuId);

        if (!$menu) {
            return $this->errorResponse('Menu not found.', 404);
        }

        $validated = $request->validate([
            'dish_id' => 'required|string|exists:dishes,id',
            'price'   => 'required|numeric|min:0',
            'notes'   => 'nullable|string|max:255',
        ]);

        // Kiểm tra món đã tồn tại trong menu chưa
        $exists = MenuItem::where('menu_id', $menuId)
            ->where('dish_id', $validated['dish_id'])
            ->exists();

        if ($exists) {
            return $this->errorResponse('This dish already exists in the menu.', 400);
        }

        // Tạo mới menu item
        $menuItem = MenuItem::create([
            'menu_id' => $menuId,
            'dish_id' => $validated['dish_id'],
            'price'   => $validated['price'],
            'notes'   => $validated['notes'] ?? null,
        ]);

        // Lấy lại kèm thông tin món
        $menuItem->load('dish');

        return $this->successResponse(
            [
                'id'         => $menuItem->id,
                'dish_id'    => $menuItem->dish_id,
                'dish_name'  => $menuItem->dish->name ?? null,
                'price'      => $menuItem->price,
                'notes'      => $menuItem->notes,
                'dish_image' => $menuItem->dish->image ?? null,
            ],
            'Dish added to menu successfully.',
            201
        );
    }

    /**
     * @OA\Put(
     *     path="/api/menus/{menuId}/items/{itemId}",
     *     summary="Cập nhật món ăn trong menu",
     *     description="Cập nhật thông tin món ăn (price, notes, dish_id) trong menu.",
     *     operationId="updateMenuItem",
     *     tags={"Menu Items"},
     *     security={{"bearerAuth": {}}},
     *
     *     @OA\Parameter(
     *         name="menuId",
     *         in="path",
     *         required=true,
     *         description="ID của menu chứa món ăn",
     *         @OA\Schema(type="string", example="MN001")
     *     ),
     *     @OA\Parameter(
     *         name="itemId",
     *         in="path",
     *         required=true,
     *         description="ID của menu item cần cập nhật",
     *         @OA\Schema(type="string", example="MI001")
     *     ),
     *
     *     @OA\RequestBody(
     *         required=true,
     *         @OA\JsonContent(
     *             required={"dish_id", "price"},
     *             @OA\Property(property="dish_id", type="string", example="D001", description="ID món ăn mới"),
     *             @OA\Property(property="price", type="number", format="float", example=45000, description="Giá áp dụng trong menu"),
     *             @OA\Property(property="notes", type="string", nullable=true, example="Món đặc biệt trong tuần", description="Ghi chú thêm"),
     *         )
     *     ),
     *
     *     @OA\Response(
     *         response=200,
     *         description="Menu item updated successfully",
     *         @OA\JsonContent(
     *             @OA\Property(property="success", type="boolean", example=true),
     *             @OA\Property(property="message", type="string", example="Menu item updated successfully."),
     *             @OA\Property(property="data", type="object",
     *                 @OA\Property(property="id", type="string", example="MI001"),
     *                 @OA\Property(property="menu_id", type="string", example="MN001"),
     *                 @OA\Property(property="dish_id", type="string", example="D001"),
     *                 @OA\Property(property="dish_name", type="string", example="Cơm chiên hải sản"),
     *                 @OA\Property(property="price", type="number", example=45000),
     *                 @OA\Property(property="price_base", type="number", example=40000),
     *                 @OA\Property(property="notes", type="string", example="Món đặc biệt trong tuần"),
     *                 @OA\Property(property="dish_image", type="string", example="/uploads/dishes/comchien.jpg")
     *             )
     *         )
     *     ),
     *
     *     @OA\Response(
     *         response=400,
     *         description="This dish already exists in the menu."
     *     ),
     *     @OA\Response(
     *         response=404,
     *         description="Menu or Menu Item not found."
     *     ),
     * )
     */
    #[Put('/{menuId}/items/{itemId}', middleware: ['permission:menus.edit'])]
    public function updateMenuItem(Request $request, string $menuId, string $itemId): JsonResponse
    {
        // Kiểm tra menu tồn tại
        $menu = Menu::find($menuId);
        if (!$menu) {
            return $this->errorResponse('Menu not found.', 404);
        }

        // Kiểm tra item có thuộc menu đó không
        $menuItem = MenuItem::where('menu_id', $menuId)
            ->where('id', $itemId)
            ->first();

        if (!$menuItem) {
            return $this->errorResponse('Menu item not found.', 404);
        }

        // Validate dữ liệu
        $validated = $request->validate([
            'dish_id' => 'required|string|exists:dishes,id',
            'price'   => 'required|numeric|min:0',
            'notes'   => 'nullable|string|max:255',
        ]);

        // Kiểm tra nếu dish_id thay đổi và trùng với món khác trong cùng menu
        $exists = MenuItem::where('menu_id', $menuId)
            ->where('dish_id', $validated['dish_id'])
            ->where('id', '!=', $itemId)
            ->exists();

        if ($exists) {
            return $this->errorResponse('This dish already exists in the menu.', 400);
        }

        // Cập nhật dữ liệu
        $menuItem->update([
            'dish_id' => $validated['dish_id'],
            'price'   => $validated['price'],
            'notes'   => $validated['notes'] ?? null,
            'updated_at' => now(),
        ]);

        // Load lại thông tin món ăn
        $menuItem->load('dish');

        return $this->successResponse(
            [
                'id'          => $menuItem->id,
                'menu_id'     => $menuItem->menu_id,
                'dish_id'     => $menuItem->dish_id,
                'dish_name'   => $menuItem->dish->name ?? null,
                'price'       => $menuItem->price,
                'notes'       => $menuItem->notes,
                'dish_image'  => $menuItem->dish->image ?? null,
                'price_base'  => $menuItem->dish->price ?? null, // thêm base price từ bảng dish
            ],
            'Menu item updated successfully.'
        );
    }

    /**
     * @OA\Delete(
     *     path="/api/menus/{menuId}/items/{itemId}",
     *     tags={"Menus"},
     *     summary="Xóa một món ăn khỏi menu",
     *     description="Xóa liên kết giữa món ăn và menu, không xóa món trong cơ sở dữ liệu món ăn",
     *     @OA\Parameter(
     *         name="menuId",
     *         in="path",
     *         required=true,
     *         description="ID của menu",
     *         @OA\Schema(type="integer", example=1)
     *     ),
     *     @OA\Parameter(
     *         name="itemId",
     *         in="path",
     *         required=true,
     *         description="ID của món ăn trong menu (menu_item_id)",
     *         @OA\Schema(type="integer", example=12)
     *     ),
     *     @OA\Response(
     *         response=200,
     *         description="Xóa món ăn khỏi menu thành công",
     *         @OA\JsonContent(
     *             @OA\Property(property="success", type="boolean", example=true),
     *             @OA\Property(property="message", type="string", example="Món ăn đã được xóa khỏi menu.")
     *         )
     *     ),
     *     @OA\Response(
     *         response=404,
     *         description="Không tìm thấy menu hoặc món trong menu"
     *     )
     * )
     */
    #[Delete('/{menuId}/items/{itemId}', middleware: ['permission:menus.delete'])]
    public function deleteMenuItem(string $menuId, string $itemId): JsonResponse
    {
        $menu = Menu::find($menuId);

        if (!$menu) {
            return $this->errorResponse('Menu not found.', 404);
        }

        $menuItem = MenuItem::where('menu_id', $menuId)
            ->where('id', $itemId)
            ->first();

        if (!$menuItem) {
            return $this->errorResponse('The dish was not found in the menu..', 404);
        }

        $menuItem->delete();

        return $this->successResponse(null, 'The dish has been removed from the menu.');
    }

    /**
     * @OA\Get(
     *     path="/api/menus/{menuId}/available-dishes",
     *     tags={"Menus"},
     *     summary="Lấy danh sách món ăn chưa có trong menu",
     *     description="Trả về danh sách các món ăn chưa xuất hiện trong menu để thêm mới",
     *     @OA\Parameter(
     *         name="menuId",
     *         in="path",
     *         required=true,
     *         description="ID của menu",
     *         @OA\Schema(type="string", example="MN001")
     *     ),
     *     @OA\Response(
     *         response=200,
     *         description="Danh sách món ăn chưa có trong menu",
     *         @OA\JsonContent(
     *             @OA\Property(property="success", type="boolean", example=true),
     *             @OA\Property(property="message", type="string", example="Danh sách món ăn chưa có trong menu."),
     *             @OA\Property(
     *                 property="data",
     *                 type="array",
     *                 @OA\Items(
     *                     @OA\Property(property="id", type="string", example="D001"),
     *                     @OA\Property(property="name", type="string", example="Cơm chiên hải sản"),
     *                     @OA\Property(property="price", type="number", format="float", example=45000),
     *                     @OA\Property(property="image", type="string", example="/uploads/dishes/com-chien.jpg")
     *                 )
     *             )
     *         )
     *     ),
     *     @OA\Response(response=404, description="Không tìm thấy menu"),
     *     @OA\Response(response=500, description="Lỗi server")
     * )
     */
    #[Get('/{menuId}/available-dishes', middleware: ['permission:menus.view'])]
    public function getAvailableDishes(string $menuId): JsonResponse
    {
        $menu = Menu::find($menuId);

        if (!$menu) {
            return $this->errorResponse('Menu not found.', 404);
        }

        $existingDishIds = MenuItem::where('menu_id', $menuId)
            ->pluck('dish_id')
            ->toArray();

        // Lấy danh sách món ăn chưa có trong menu
        $query = Dish::select('id', 'name', 'price', 'image')->where("is_active", 1);

        if (!empty($existingDishIds)) {
            $query->whereNotIn('id', $existingDishIds);
        }

        $availableDishes = $query->orderBy('name', 'asc')->get();

        return $this->successResponse(
            $availableDishes,
            'Danh sách món ăn chưa có trong menu.'
        );
    }

    /**
     * @OA\Get(
     *     path="/api/active/categories",
     *     tags={"Statistics"},
     *     summary="Get active menu categories with dishes",
     *     description="Retrieve dish categories with up to 4 active dishes from the current menu",
     *     security={{"bearerAuth":{}}},
     *
     *     @OA\Parameter(
     *         name="menu_id",
     *         in="query",
     *         description="Filter by specific menu ID (optional)",
     *         required=false,
     *         @OA\Schema(type="integer", example=1)
     *     ),
     *     @OA\Parameter(
     *         name="limit_dishes",
     *         in="query",
     *         description="Limit number of dishes per category (default: 4)",
     *         required=false,
     *         @OA\Schema(type="integer", example=4)
     *     ),
     *     @OA\Parameter(
     *         name="category_name",
     *         in="query",
     *         description="Filter categories by name (optional, supports partial match)",
     *         required=false,
     *         @OA\Schema(type="string", example="Món chính")
     *     ),
     *     @OA\Parameter(
     *         name="is_active",
     *         in="query",
     *         description="Filter by active status of category (true/false)",
     *         required=false,
     *         @OA\Schema(type="boolean", example=true)
     *     ),
     *     @OA\Response(response=200, description="Categories with dishes retrieved successfully"),
     *     @OA\Response(response=404, description="No menu found")
     * )
     */
    #[Get('/active/categories')]
    public function getActiveMenuCategoriesWithDishes(Request $request): JsonResponse
    {
        $menu = Menu::where('is_active', 1)->first();
        if (!$menu) {
            return $this->errorResponse('Không có menu nào đang hoạt động.', 404);
        }
        $dishIds = MenuItem::where('menu_id', $menu->id)->pluck('dish_id');
        $categories = DishCategory::whereHas('dishes', function ($q) use ($dishIds) {
            $q->whereIn('id', $dishIds)->where('is_active', true);
        })
            ->with(['dishes' => function ($q) use ($dishIds) {
                $q->whereIn('id', $dishIds)
                    ->take(4);
            }])
            ->get();

        return $this->successResponse($categories, 'Danh mục và món ăn trong menu active');
    }

    /**
     * @OA\Get(
     *     path="/api/auth/menus/filter-dishes",
     *     tags={"Menus"},
     *     summary="Lọc món ăn theo giá, danh mục, trạng thái và từ khóa",
     *     @OA\Parameter(
     *         name="q",
     *         in="query",
     *         description="Từ khóa (tên món, mô tả, tên danh mục)",
     *         required=false,
     *         @OA\Schema(type="string")
     *     ),
     *     @OA\Parameter(
     *         name="sort_price",
     *         in="query",
     *         description="asc: giá thấp đến cao, desc: giá cao đến thấp",
     *         required=false,
     *         @OA\Schema(type="string", enum={"asc", "desc"})
     *     ),
     *     @OA\Parameter(
     *         name="category_id",
     *         in="query",
     *         description="ID danh mục món ăn",
     *         required=false,
     *         @OA\Schema(type="string")
     *     ),
     *     @OA\Parameter(
     *         name="is_active",
     *         in="query",
     *         description="Trạng thái món ăn (true/false hoặc 1/0)",
     *         required=false,
     *         @OA\Schema(type="boolean")
     *     ),
     *     @OA\Response(response=200, description="Danh sách món ăn đã lọc")
     * )
     */
<<<<<<< HEAD
    #[Get('/filter-dishes')]
=======
    #[Get('/filter-dishes', middleware: ['permission:menus.view'])]
>>>>>>> 90f3ee04
    public function filterDishes(Request $request): JsonResponse
    {
        $query = Dish::query()->with('category');

        // Tìm theo từ khóa: luôn dùng starts-with, case-insensitive
        if ($request->filled('q')) {
            $kw = trim((string) $request->q);
            if ($kw !== '') {
                $prefix = mb_strtolower($kw, 'UTF-8') . '%';
                $query->where(function ($sub) use ($prefix) {
                    $sub->whereRaw('LOWER(name) LIKE ?', [$prefix])
                        ->orWhereRaw('LOWER(`desc`) LIKE ?', [$prefix])
                        ->orWhereHas('category', function ($cat) use ($prefix) {
                            $cat->whereRaw('LOWER(name) LIKE ?', [$prefix]);
                        });
                });
            }
        }

        // Lọc theo danh mục
        if ($request->filled('category_id')) {
            $query->where('category_id', $request->category_id);
        }

        // Lọc theo trạng thái
        if (!is_null($request->is_active)) {
            $isActive = filter_var($request->is_active, FILTER_VALIDATE_BOOLEAN, FILTER_NULL_ON_FAILURE);
            if ($isActive !== null) {
                $query->where('is_active', $isActive);
            }
        }

        // Sắp xếp theo giá
        if ($request->sort_price === 'asc') {
            $query->orderBy('price', 'asc');
        } elseif ($request->sort_price === 'desc') {
            $query->orderBy('price', 'desc');
        }

        $dishes = $query->get();

        return $this->successResponse($dishes, 'Danh sách món ăn đã lọc');
    }

    /**
     * @OA\Get(
     *     path="/api/auth/menus/with-items",
     *     tags={"Menus"},
     *     summary="Lấy tất cả menu kèm các món (menu items)",
     *     @OA\Parameter(
     *         name="is_active",
     *         in="query",
     *         required=false,
     *         description="Lọc menu theo trạng thái (true/false)",
     *         @OA\Schema(type="boolean")
     *     ),
     *     @OA\Parameter(
     *         name="limit_items",
     *         in="query",
     *         required=false,
     *         description="Giới hạn số menu_item mỗi menu (vd: 5)",
     *         @OA\Schema(type="integer")
     *     ),
     *     @OA\Parameter(
     *         name="only_active_dishes",
     *         in="query",
     *         required=false,
     *         description="Chỉ lấy menu items có dish đang active (true/false)",
     *         @OA\Schema(type="boolean")
     *     ),
     *     @OA\Response(response=200, description="Danh sách menu kèm items")
     * )
     */
    #[Get('/with-items')]
    public function listMenusWithItems(Request $request): JsonResponse
    {
        $isActive          = $request->has('is_active') ? filter_var($request->query('is_active'), FILTER_VALIDATE_BOOLEAN, FILTER_NULL_ON_FAILURE) : null;
        $limitItems        = $request->integer('limit_items') ?: null;
        $onlyActiveDishes  = $request->has('only_active_dishes')
            ? filter_var($request->query('only_active_dishes'), FILTER_VALIDATE_BOOLEAN, FILTER_NULL_ON_FAILURE)
            : false;

        $menusQuery = Menu::query()->with(['items.dish']);

        if (!is_null($isActive)) {
            $menusQuery->where('is_active', $isActive);
        }

        $menus = $menusQuery
            ->orderByDesc('created_at')
            ->get()
            ->map(function ($menu) use ($limitItems, $onlyActiveDishes) {
                $items = $menu->items
                    ->filter(function ($item) use ($onlyActiveDishes) {
                        if ($onlyActiveDishes) {
                            return optional($item->dish)->is_active === 1;
                        }
                        return true;
                    })
                    ->values();

                if ($limitItems && $limitItems > 0) {
                    $items = $items->take($limitItems);
                }

                return [
                    'id'          => $menu->id,
                    'name'        => $menu->name,
                    'description' => $menu->description,
                    'version'     => $menu->version,
                    'is_active'   => (bool)$menu->is_active,
                    'items'       => $items->map(function ($it) {
                        return [
                            'id'          => $it->id,
                            'dish_id'     => $it->dish_id,
                            'dish_name'   => $it->dish->name ?? null,
                            'dish_image'  => $it->dish->image ?? null,
                            'price_base'  => $it->dish->price ?? null,
                            'price'       => $it->price,
                            'notes'       => $it->notes,
                            'dish_active' => optional($it->dish)->is_active ? true : false,
                        ];
                    }),
                ];
            });

        return $this->successResponse($menus, 'Menus with items retrieved successfully');
    }
}<|MERGE_RESOLUTION|>--- conflicted
+++ resolved
@@ -746,11 +746,7 @@
      *     @OA\Response(response=200, description="Danh sách món ăn đã lọc")
      * )
      */
-<<<<<<< HEAD
-    #[Get('/filter-dishes')]
-=======
     #[Get('/filter-dishes', middleware: ['permission:menus.view'])]
->>>>>>> 90f3ee04
     public function filterDishes(Request $request): JsonResponse
     {
         $query = Dish::query()->with('category');

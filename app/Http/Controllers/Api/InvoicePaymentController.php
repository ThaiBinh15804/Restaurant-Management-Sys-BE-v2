<?php

namespace App\Http\Controllers\Api;

use App\Http\Controllers\Controller;
use App\Http\Requests\Invoice\InvoiceQueryRequest;
use App\Models\Invoice;
use App\Models\InvoicePromotion;
use App\Models\Order;
use App\Models\Payment;
use App\Models\TableSession;
use Illuminate\Http\Request;
use Illuminate\Support\Facades\DB;
use Illuminate\Support\Facades\Log;
use Spatie\RouteAttributes\Attributes\Prefix;
use Spatie\RouteAttributes\Attributes\Post;
use Spatie\RouteAttributes\Attributes\Get;
use Spatie\RouteAttributes\Attributes\Put;

#[Prefix('invoices')]
class InvoicePaymentController extends Controller
{
    /**
     * @OA\Get(
     *     path="/api/invoices",
     *     tags={"Invoices"},
     *     summary="List invoices",
     *     description="Retrieve a paginated list of invoices with optional filters such as table session, status, and total amount range.",
     *     operationId="getInvoices",
     *     security={{"bearerAuth":{}}},
     *
     *     @OA\Parameter(
     *         name="page",
     *         in="query",
     *         required=false,
     *         description="Page number",
     *         @OA\Schema(type="integer", example=1)
     *     ),
     *     @OA\Parameter(
     *         name="per_page",
     *         in="query",
     *         required=false,
     *         description="Number of items per page (default 15)",
     *         @OA\Schema(type="integer", example=15)
     *     ),
     *     @OA\Parameter(
     *         name="table_session_id",
     *         in="query",
     *         required=false,
     *         description="Filter by table session ID",
     *         @OA\Schema(type="string", example="TS001")
     *     ),
     *     @OA\Parameter(
     *         name="status",
     *         in="query",
     *         required=false,
     *         description="Filter by invoice status (e.g. pending, active, completed, cancel)",
     *         @OA\Schema(type="string", example="completed")
     *     ),
     *     @OA\Parameter(
     *         name="total_amount_min",
     *         in="query",
     *         required=false,
     *         description="Filter invoices with total amount greater than or equal to this value",
     *         @OA\Schema(type="number", format="float", example=100000)
     *     ),
     *     @OA\Parameter(
     *         name="total_amount_max",
     *         in="query",
     *         required=false,
     *         description="Filter invoices with total amount less than or equal to this value",
     *         @OA\Schema(type="number", format="float", example=1000000)
     *     ),
     *
     *     @OA\Response(
     *         response=200,
     *         description="Invoices retrieved successfully",
     *         @OA\JsonContent(
     *             type="object",
     *             @OA\Property(property="success", type="boolean", example=true),
     *             @OA\Property(property="message", type="string", example="Invoices retrieved successfully"),
     *             @OA\Property(
     *                 property="data",
     *                 type="object",
     *                 @OA\Property(property="current_page", type="integer", example=1),
     *                 @OA\Property(property="per_page", type="integer", example=15),
     *                 @OA\Property(
     *                     property="data",
     *                     type="array",
     *                     @OA\Items(
     *                         type="object",
     *                         @OA\Property(property="id", type="string", example="INV001"),
     *                         @OA\Property(property="table_session_id", type="string", example="TS001"),
     *                         @OA\Property(property="status", type="string", example="completed"),
     *                         @OA\Property(property="total_amount", type="number", format="float", example=250000),
     *                         @OA\Property(property="created_at", type="string", format="date-time", example="2025-10-13T12:00:00Z"),
     *                         @OA\Property(property="updated_at", type="string", format="date-time", example="2025-10-13T13:00:00Z")
     *                     )
     *                 )
     *             )
     *         )
     *     )
     * )
     */
    #[Get('/', middleware: ['permission:table-sessions.view'])]
    public function index(InvoiceQueryRequest $request)
    {
        $filters = $request->filters();
        $query = Invoice::query()->orderBy("created_at", "desc");

        if (!empty($filters['table_session_id'])) {
            $query->where('table_session_id', $filters['table_session_id']);
        }

        if (isset($filters['status'])) {
            $query->where('status', $filters['status']);
        }

        if (!empty($filters['total_amount_min'])) {
            $query->where('total_amount', '>=', $filters['total_amount_min']);
        }

        if (!empty($filters['total_amount_max'])) {
            $query->where('total_amount', '<=', $filters['total_amount_max']);
        }

        $paginator = $query->paginate($request->perPage());

        return $this->successResponse($paginator, 'Invoices retrieved successfully');
    }

    /**
     * @OA\Get(
     *     path="/api/invoices/{id}",
     *     tags={"Invoices"},
     *     summary="Get invoice detail with payments",
     *     description="Retrieve an invoice by its ID along with all related payments.",
     *     operationId="getInvoiceDetail",
     *     security={{"bearerAuth":{}}},
     *
     *     @OA\Parameter(
     *         name="id",
     *         in="path",
     *         required=true,
     *         description="Invoice ID",
     *         @OA\Schema(type="string", example="INV001")
     *     ),
     *
     *     @OA\Response(
     *         response=200,
     *         description="Invoice detail retrieved successfully",
     *         @OA\JsonContent(
     *             type="object",
     *             @OA\Property(property="success", type="boolean", example=true),
     *             @OA\Property(property="message", type="string", example="Invoice detail retrieved successfully"),
     *             @OA\Property(
     *                 property="data",
     *                 type="object",
     *                 @OA\Property(property="id", type="string", example="INV001"),
     *                 @OA\Property(property="table_session_id", type="string", example="TS001"),
     *                 @OA\Property(property="status", type="integer", example=1),
     *                 @OA\Property(property="total_amount", type="number", format="float", example=250000),
     *                 @OA\Property(property="discount", type="number", format="float", example=50000),
     *                 @OA\Property(property="tax", type="number", format="float", example=10),
     *                 @OA\Property(property="final_amount", type="number", format="float", example=275000),
     *                 @OA\Property(
     *                     property="payments",
     *                     type="array",
     *                     @OA\Items(
     *                         type="object",
     *                         @OA\Property(property="id", type="string", example="PM001"),
     *                         @OA\Property(property="amount", type="number", format="float", example=100000),
     *                         @OA\Property(property="method", type="integer", example=1),
     *                         @OA\Property(property="method_label", type="string", example="Bank Transfer"),
     *                         @OA\Property(property="status", type="integer", example=1),
     *                         @OA\Property(property="status_label", type="string", example="Completed"),
     *                         @OA\Property(property="paid_at", type="string", format="date-time", example="2025-10-13T12:00:00Z"),
     *                         @OA\Property(property="employee", type="object",
     *                             @OA\Property(property="id", type="string", example="EMP001"),
     *                             @OA\Property(property="name", type="string", example="Nguyen Van A")
     *                         )
     *                     )
     *                 )
     *             )
     *         )
     *     ),
     *
     *     @OA\Response(
     *         response=404,
     *         description="Invoice not found"
     *     )
     * )
     */
    #[Get('/{id}', middleware: ['permission:table-sessions.view'])]
    public function show(string $id)
    {
        // Lấy hóa đơn và các payment kèm nhân viên
        $invoice = Invoice::with(['payments.employee'])->find($id);

        if (!$invoice) {
            return $this->errorResponse('Invoice not found', [], 404);
        }

        return $this->successResponse($invoice, 'Invoice detail retrieved successfully');
    }

    /**
     * @OA\Get(
     *     path="/api/invoices/table-session/{id}",
     *     tags={"Invoices"},
     *     summary="Get invoice detail by table session ID",
     *     description="Retrieve the invoice and its payments (with employee info) for a given table session.",
     *     operationId="getInvoiceByTableSession",
     *     security={{"bearerAuth":{}}},
     *
     *     @OA\Parameter(
     *         name="id",
     *         in="path",
     *         required=true,
     *         description="Table session ID",
     *         @OA\Schema(type="string", example="TS001")
     *     ),
     *
     *     @OA\Response(
     *         response=200,
     *         description="Invoice retrieved successfully",
     *         @OA\JsonContent(
     *             type="object",
     *             @OA\Property(property="success", type="boolean", example=true),
     *             @OA\Property(property="message", type="string", example="Invoice detail retrieved successfully"),
     *             @OA\Property(
     *                 property="data",
     *                 type="object",
     *                 @OA\Property(property="id", type="string", example="INV001"),
     *                 @OA\Property(property="table_session_id", type="string", example="TS001"),
     *                 @OA\Property(property="total_amount", type="number", format="float", example=250000),
     *                 @OA\Property(property="discount", type="number", format="float", example=50000),
     *                 @OA\Property(property="tax", type="number", format="float", example=10),
     *                 @OA\Property(property="final_amount", type="number", format="float", example=275000),
     *                 @OA\Property(property="status", type="integer", example=1),
     *                 @OA\Property(property="created_at", type="string", format="date-time", example="2025-10-13T12:00:00Z"),
     *                 @OA\Property(property="updated_at", type="string", format="date-time", example="2025-10-13T13:00:00Z"),
     *                 @OA\Property(
     *                     property="payments",
     *                     type="array",
     *                     @OA\Items(
     *                         type="object",
     *                         @OA\Property(property="id", type="string", example="PM001"),
     *                         @OA\Property(property="amount", type="number", format="float", example=150000),
     *                         @OA\Property(property="method", type="integer", example=1),
     *                         @OA\Property(property="status", type="integer", example=1),
     *                         @OA\Property(property="paid_at", type="string", format="date-time", example="2025-10-13T14:30:00Z"),
     *                         @OA\Property(property="desc_issue", type="string", example=null),
     *                         @OA\Property(
     *                             property="employee",
     *                             type="object",
     *                             @OA\Property(property="id", type="string", example="EMP001"),
     *                             @OA\Property(property="full_name", type="string", example="Nguyễn Văn A"),
     *                             @OA\Property(property="phone", type="string", example="0123456789"),
     *                             @OA\Property(property="contract_type", type="integer", example=1),
     *                             @OA\Property(property="base_salary", type="number", format="float", example=8000000),
     *                             @OA\Property(property="is_active", type="boolean", example=true),
     *                             @OA\Property(property="created_at", type="string", format="date-time", example="2025-01-01T08:00:00Z")
     *                         )
     *                     )
     *                 )
     *             )
     *         )
     *     ),
     *
     *     @OA\Response(
     *         response=404,
     *         description="Invoice not found",
     *         @OA\JsonContent(
     *             type="object",
     *             @OA\Property(property="success", type="boolean", example=false),
     *             @OA\Property(property="message", type="string", example="Invoice for this table session not found")
     *         )
     *     )
     * )
     */
    #[Get('/table-session/{id}', middleware: ['permission:table-sessions.view'])]
    public function showByTableSession(string $id)
    {
        // Lấy hóa đơn theo table_session_id kèm theo payments và nhân viên
        $invoice = Invoice::with(['payments.employee'])
            ->where('table_session_id', $id)
            ->first();

        if (!$invoice) {
            return $this->errorResponse('Invoice for this table session not found', [], 404);
        }

        return $this->successResponse($invoice, 'Invoice detail retrieved successfully');
    }

    /**
     * @OA\Post(
     *     path="/api/invoices",
     *     tags={"Invoices"},
     *     summary="Create invoice with payment",
     *     description="Tạo invoice kèm payment và áp dụng các khuyến mãi nếu có",
     *     security={{"bearerAuth":{}}},
     *     @OA\RequestBody(
     *         required=true,
     *         @OA\JsonContent(
     *             type="object",
     *             @OA\Property(property="table_session_id", type="string", example="TS123"),
     *             @OA\Property(property="total_amount", type="number", format="float", example=100000),
     *             @OA\Property(property="discount", type="number", format="float", example=10),
     *             @OA\Property(property="tax", type="number", format="float", example=10),
     *             @OA\Property(property="final_amount", type="number", format="float", example=99000),
     *             @OA\Property(property="status", type="integer", enum={0,1,2,3}, example=2),
     *             @OA\Property(
     *                 property="listPromotionApply",
     *                 type="array",
     *                 @OA\Items(
     *                     type="object",
     *                     @OA\Property(property="promotion_id", type="string", example="PROMO1"),
     *                     @OA\Property(property="discount_value", type="number", format="float", example=10)
     *                 )
     *             ),
     *             @OA\Property(property="employee_id", type="string", example="EMP001"),
     *             @OA\Property(property="method", type="integer", enum={0,1}, example=0, description="0=Cash, 1=Bank transfer"),
     *             @OA\Property(property="status_payment", type="integer", enum={0,1,2,3}, example=1)
     *         )
     *     ),
     *     @OA\Response(
     *         response=200,
     *         description="Invoice and payment created successfully",
     *         @OA\JsonContent(
     *             type="object",
     *             @OA\Property(property="success", type="boolean", example=true),
     *             @OA\Property(property="invoice", type="object"),
     *             @OA\Property(property="payment", type="object")
     *         )
     *     ),
     *     @OA\Response(
     *         response=400,
     *         description="Table session not found or invalid payload",
     *         @OA\JsonContent(
     *             type="object",
     *             @OA\Property(property="success", type="boolean", example=false),
     *             @OA\Property(property="message", type="string", example="Table session không tồn tại!")
     *         )
     *     ),
     *     @OA\Response(
     *         response=500,
     *         description="Server error",
     *         @OA\JsonContent(
     *             type="object",
     *             @OA\Property(property="success", type="boolean", example=false),
     *             @OA\Property(property="message", type="string", example="Internal server error")
     *         )
     *     )
     * )
     */
    #[Post('/', middleware: ['permission:table-sessions.view'])]
    public function createInvoiceWithPayment(Request $request)
    {
        $request->validate([
            'table_session_id' => 'required|string|exists:table_sessions,id',
            'total_amount' => 'required|numeric|min:0',
            'discount' => 'required|numeric|min:0',
            'tax' => 'required|numeric|min:0',
            'final_amount' => 'required|numeric|min:0',
            'status' => 'nullable|integer|in:0,1,2,3',
            'listPromotionApply' => 'nullable|array',
            'listPromotionApply.*.promotion_id' => 'required|string|exists:promotions,id',
            'listPromotionApply.*.discount_value' => 'required|numeric',
            'employee_id' => 'required|string|exists:employees,id',
            'method' => 'required_if:isDraft,false|integer|in:0,1',
            'status_payment' => 'required_if:isDraft,false|integer|in:0,1,2,3',
            'paymentBefore' => 'nullable|numeric|min:0',
            'isDraft' => 'required|boolean',
            'merged_invoice_id' => 'nullable|string|exists:invoices,id'
        ]);

        $tableSession = TableSession::find($request->table_session_id);
        if (!$tableSession) {
            return response()->json(['success' => false, 'message' => 'Table session không tồn tại!'], 400);
        }

        DB::beginTransaction();
        try {
            // Xác định invoice cần xử lý (cũ hoặc mới)
            $invoice = Invoice::where('table_session_id', $request->table_session_id)
                ->whereNull('merged_invoice_id')
                ->first();

            if ($request->merged_invoice_id) {
                // Nếu là bàn gộp → liên kết hóa đơn gộp
                $invoice = Invoice::find($request->merged_invoice_id);
            }

            if ($invoice) {
                $invoice->update([
                    'total_amount' => round($request->total_amount, 2),
                    'discount' => round($request->discount, 2),
                    'tax' => round($request->tax, 2),
                    'final_amount' => round($request->final_amount, 2),
                    'updated_by' => $request->employee_id
                ]);
            } else {
                $invoice = Invoice::create([
                    'table_session_id' => $request->table_session_id,
                    'merged_invoice_id' => $request->merged_invoice_id,
                    'total_amount' => round($request->total_amount, 2),
                    'discount' => round($request->discount, 2),
                    'tax' => round($request->tax, 2),
                    'final_amount' => round($request->final_amount, 2),
                    'status' => Invoice::STATUS_UNPAID,
                    'created_by' => $request->employee_id,
                    'updated_by' => $request->employee_id
                ]);
            }

            // Áp dụng promotions
            if (!empty($request->listPromotionApply)) {
                foreach ($request->listPromotionApply as $p) {
                    InvoicePromotion::create([
                        'applied_at' => now(),
                        'discount_value' => $p['discount_value'],
                        'promotion_id' => $p['promotion_id'],
                        'invoice_id' => $invoice->id,
                        'created_by' => $request->employee_id,
                        'updated_by' => $request->employee_id
                    ]);
                }
            }

            // Nếu là draft, lưu và kết thúc
            if ($request->isDraft) {
                DB::commit();
                return response()->json([
                    'success' => true,
                    'message' => 'Đã lưu hóa đơn nháp!',
                    'data' => ['invoice' => $invoice->fresh(['invoicePromotions'])]
                ]);
            }

            // Tạo Payment và kiểm tra overpay
            $paymentAmount = $request->paymentBefore ?? $request->final_amount;
            $paidBefore = $invoice->payments()->where('status', Payment::STATUS_COMPLETED)->sum('amount');
            $remaining = $invoice->final_amount - $paidBefore;

            if ($paymentAmount > $remaining + 0.01) {
                throw new \Exception("Số tiền thanh toán vượt quá số dư còn lại.");
            }

            $payment = Payment::create([
                'amount' => $paymentAmount,
                'method' => $request->input('method'),
                'status' => $request->status_payment,
                'paid_at' => now(),
                'invoice_id' => $invoice->id,
                'employee_id' => $request->employee_id,
                'created_by' => $request->employee_id,
                'updated_by' => $request->employee_id
            ]);

            // Tính trạng thái mới cho invoice
            $totalPaid = $paidBefore + ($request->status_payment === Payment::STATUS_COMPLETED ? $paymentAmount : 0);
            $newStatus = $totalPaid >= $invoice->final_amount - 0.01
                ? Invoice::STATUS_PAID
                : ($totalPaid > 0 ? Invoice::STATUS_PARTIALLY_PAID : Invoice::STATUS_UNPAID);

            $invoice->update(['status' => $newStatus]);

            // Nếu invoice gộp hoặc tất cả hóa đơn đã paid → đóng TableSession
            $allPaid = !$tableSession->invoices()->where('status', '!=', Invoice::STATUS_PAID)->exists();
            if ($allPaid || $request->merged_invoice_id) {
                $tableSession->update([
                    'status' => TableSession::STATUS_COMPLETED,
                    'ended_at' => now(),
                    'updated_by' => $request->employee_id
                ]);

                Order::where('table_session_id', $request->table_session_id)
                    ->update(['status' => Order::STATUS_PAID, 'updated_by' => $request->employee_id]);
            }

            DB::commit();
            return response()->json([
                'success' => true,
                'message' => 'Hóa đơn xử lý thành công!',
                'data' => [
                    'invoice' => $invoice->fresh(['payments', 'invoicePromotions']),
                    'payment' => $payment,
                    'remaining' => max(0, $invoice->final_amount - $totalPaid)
                ]
            ]);
        } catch (\Exception $e) {
            DB::rollBack();
            return response()->json(['success' => false, 'message' => $e->getMessage()], 500);
        }
    }


    /**
     * @OA\Put(
     *     path="/api/invoices/{invoice_id}",
     *     tags={"Invoices"},
     *     summary="Pay remaining amount of an invoice",
     *     description="Cập nhật hóa đơn đã từng thanh toán một phần, tạo payment cho phần còn lại",
     *     security={{"bearerAuth":{}}},
     *     @OA\Parameter(
     *         name="invoice_id",
     *         in="path",
     *         required=true,
     *         description="ID của hóa đơn cần thanh toán",
     *         @OA\Schema(type="string", example="INV001")
     *     ),
     *     @OA\RequestBody(
     *         required=true,
     *         @OA\JsonContent(
     *             type="object",
     *             @OA\Property(property="amount", type="number", format="float", example=50000),
     *             @OA\Property(property="method", type="integer", enum={0,1}, example=0, description="0=Cash, 1=Bank transfer"),
     *             @OA\Property(property="status_payment", type="integer", enum={0,1,2,3}, example=1),
     *             @OA\Property(property="employee_id", type="string", example="EMP001")
     *         )
     *     ),
     *     @OA\Response(
     *         response=200,
     *         description="Payment created successfully",
     *         @OA\JsonContent(
     *             type="object",
     *             @OA\Property(property="success", type="boolean", example=true),
     *             @OA\Property(property="payment", type="object")
     *         )
     *     ),
     *     @OA\Response(
     *         response=400,
     *         description="Invoice not found or invalid payload",
     *         @OA\JsonContent(
     *             type="object",
     *             @OA\Property(property="success", type="boolean", example=false),
     *             @OA\Property(property="message", type="string", example="Invoice không tồn tại!")
     *         )
     *     ),
     *     @OA\Response(
     *         response=500,
     *         description="Server error",
     *         @OA\JsonContent(
     *             type="object",
     *             @OA\Property(property="success", type="boolean", example=false),
     *             @OA\Property(property="message", type="string", example="Internal server error")
     *         )
     *     )
     * )
     */
    #[Put('/{invoice_id}', middleware: ['permission:table-sessions.view'])]
    public function payRemainingInvoice(Request $request, string $invoice_id)
    {
        $request->validate([
            'table_session_id' => 'required|string|exists:table_sessions,id',
<<<<<<< HEAD
            'amount' => 'nullable|numeric|min:0',
=======
>>>>>>> 2e011211
            'total_amount' => 'nullable|numeric|min:0',
            'discount' => 'nullable|numeric|min:0',
            'tax' => 'nullable|numeric|min:0',
            'final_amount' => 'nullable|numeric|min:0',
            'status' => 'nullable|integer|in:0,1,2,3',
            'listPromotionApply' => 'nullable|array',
            'listPromotionApply.*.promotion_id' => 'required|string|exists:promotions,id',
            'listPromotionApply.*.discount_value' => 'required|numeric',
            'employee_id' => 'required|string|exists:employees,id',
            'method' => 'required|integer|in:0,1',
            'status_payment' => 'required|integer|in:0,1,2,3',
            'paymentBefore' => 'nullable|numeric|min:0',
        ]);

        $invoice = Invoice::with('payments', 'tableSession')->find($invoice_id);
        if (!$invoice) {
            return response()->json([
                'success' => false,
                'message' => 'Invoice không tồn tại!'
            ], 400);
        }

        DB::beginTransaction();
        try {
<<<<<<< HEAD
            // 1. Cập nhật thông tin hóa đơn (nếu gửi)
            if ($request->filled('total_amount')) $invoice->total_amount = $request->total_amount;
            if ($request->filled('discount')) $invoice->discount = $request->discount;
            if ($request->filled('tax')) $invoice->tax = $request->tax;
            if ($request->filled('final_amount')) $invoice->final_amount = $request->final_amount;
            if ($request->filled('status')) $invoice->status = $request->status;
            $invoice->save();

            // 2. Tạo payment mới
            $paymentAmount = $request->amount
                ?? $request->paymentBefore
                ?? $request->final_amount
                ?? $invoice->final_amount;

            $payment = Payment::create([
                'amount' => $paymentAmount,
                'method' => $request->input('method'),
=======
            // ----------------------------
            // 1. Cập nhật hóa đơn nếu gửi dữ liệu
            // ----------------------------
            if ($request->filled('total_amount')) {
                $invoice->total_amount = $request->total_amount;
            }
            if ($request->filled('discount')) {
                $invoice->discount = $request->discount;
            }
            if ($request->filled('tax')) {
                $invoice->tax = $request->tax;
            }
            if ($request->filled('final_amount')) {
                $invoice->final_amount = $request->final_amount;
            }
            if ($request->filled('status')) {
                $invoice->status = $request->status;
            }
            $invoice->save();

            // ----------------------------
            // 2. Tạo payment mới
            // ----------------------------
            $paymentAmount = $request->amount ?? $request->paymentBefore ?? $request->final_amount ?? $invoice->final_amount;
            $payment = Payment::create([
                'amount' => $paymentAmount,
                'method' => $request->method,
>>>>>>> 2e011211
                'status' => $request->status_payment,
                'paid_at' => now(),
                'invoice_id' => $invoice->id,
                'employee_id' => $request->employee_id,
            ]);

<<<<<<< HEAD
            // 3. Xóa và tạo lại promotions nếu có
=======
            // ----------------------------
            // 3. Xóa và tạo lại promotions nếu có
            // ----------------------------
>>>>>>> 2e011211
            if ($request->has('listPromotionApply')) {
                InvoicePromotion::where('invoice_id', $invoice->id)->delete();
                foreach ($request->listPromotionApply as $p) {
                    InvoicePromotion::create([
                        'applied_at' => now(),
                        'discount_value' => $p['discount_value'],
                        'promotion_id' => $p['promotion_id'],
                        'invoice_id' => $invoice->id
                    ]);
                }
<<<<<<< HEAD
            }

            // 4. Cập nhật TableSession & merged sessions
            $tableSession = $invoice->tableSession;

            if ($tableSession) {
                // Kiểm tra nếu còn invoice nào chưa thanh toán
                $hasUnpaid = $tableSession->invoices()
                    ->where('status', '!=', Invoice::STATUS_PAID)
                    ->exists();

                if ($hasUnpaid) {
                    $tableSession->status = TableSession::STATUS_ACTIVE; // vẫn còn hoạt động
                } else {
                    $tableSession->status = TableSession::STATUS_COMPLETED;
                    $tableSession->ended_at = now();
                }
                $tableSession->save();

                // Nếu có các bàn gộp thì cũng đóng chúng
                if ($tableSession->status === TableSession::STATUS_COMPLETED) {
                    TableSession::where('merged_into_session_id', $tableSession->id)
                        ->update([
                            'status' => TableSession::STATUS_COMPLETED,
                            'ended_at' => now()
                        ]);

                    // Cập nhật toàn bộ order sang ĐÃ TRẢ (trừ order hủy)
                    Order::where('table_session_id', $request->table_session_id)
                        ->where('status', '!=', Order::STATUS_CANCELLED)
                        ->update(['status' => Order::STATUS_PAID]);
                }
            }
=======
            }

            // ----------------------------
            // 4. Cập nhật TableSession và các bàn gộp
            // ----------------------------
            if ($invoice->tableSession) {
                $tableSession = $invoice->tableSession;

                if ($request->paymentBefore) {
                    $tableSession->status = 0; // Chờ thanh toán tiếp
                } else {
                    $tableSession->status = 2; // Hoàn thành
                    $tableSession->ended_at = now();
                }
                $tableSession->save();

                // Update các session gộp
                TableSession::where('merged_into_session_id', $tableSession->id)
                    ->update([
                        'status' => 2,
                        'ended_at' => now()
                    ]);
            }

            // ----------------------------
            // 5. Cập nhật tất cả orders về status = 3 (đã trả)
            // ----------------------------
            Order::where('table_session_id', $request->table_session_id)
                ->where('status', '!=', 4) // bỏ qua các order đã hủy
                ->update(['status' => 3]);
>>>>>>> 2e011211

            DB::commit();
            return response()->json([
                'success' => true,
                'payment' => $payment,
                'invoice' => $invoice,
            ]);
        } catch (\Exception $e) {
            DB::rollBack();
            return response()->json([
                'success' => false,
                'message' => $e->getMessage(),
            ], 500);
        }
    }
}<|MERGE_RESOLUTION|>--- conflicted
+++ resolved
@@ -555,10 +555,7 @@
     {
         $request->validate([
             'table_session_id' => 'required|string|exists:table_sessions,id',
-<<<<<<< HEAD
             'amount' => 'nullable|numeric|min:0',
-=======
->>>>>>> 2e011211
             'total_amount' => 'nullable|numeric|min:0',
             'discount' => 'nullable|numeric|min:0',
             'tax' => 'nullable|numeric|min:0',
@@ -571,6 +568,7 @@
             'method' => 'required|integer|in:0,1',
             'status_payment' => 'required|integer|in:0,1,2,3',
             'paymentBefore' => 'nullable|numeric|min:0',
+            'paymentBefore' => 'nullable|numeric|min:0',
         ]);
 
         $invoice = Invoice::with('payments', 'tableSession')->find($invoice_id);
@@ -583,7 +581,6 @@
 
         DB::beginTransaction();
         try {
-<<<<<<< HEAD
             // 1. Cập nhật thông tin hóa đơn (nếu gửi)
             if ($request->filled('total_amount')) $invoice->total_amount = $request->total_amount;
             if ($request->filled('discount')) $invoice->discount = $request->discount;
@@ -601,48 +598,13 @@
             $payment = Payment::create([
                 'amount' => $paymentAmount,
                 'method' => $request->input('method'),
-=======
-            // ----------------------------
-            // 1. Cập nhật hóa đơn nếu gửi dữ liệu
-            // ----------------------------
-            if ($request->filled('total_amount')) {
-                $invoice->total_amount = $request->total_amount;
-            }
-            if ($request->filled('discount')) {
-                $invoice->discount = $request->discount;
-            }
-            if ($request->filled('tax')) {
-                $invoice->tax = $request->tax;
-            }
-            if ($request->filled('final_amount')) {
-                $invoice->final_amount = $request->final_amount;
-            }
-            if ($request->filled('status')) {
-                $invoice->status = $request->status;
-            }
-            $invoice->save();
-
-            // ----------------------------
-            // 2. Tạo payment mới
-            // ----------------------------
-            $paymentAmount = $request->amount ?? $request->paymentBefore ?? $request->final_amount ?? $invoice->final_amount;
-            $payment = Payment::create([
-                'amount' => $paymentAmount,
-                'method' => $request->method,
->>>>>>> 2e011211
                 'status' => $request->status_payment,
                 'paid_at' => now(),
                 'invoice_id' => $invoice->id,
                 'employee_id' => $request->employee_id,
             ]);
 
-<<<<<<< HEAD
             // 3. Xóa và tạo lại promotions nếu có
-=======
-            // ----------------------------
-            // 3. Xóa và tạo lại promotions nếu có
-            // ----------------------------
->>>>>>> 2e011211
             if ($request->has('listPromotionApply')) {
                 InvoicePromotion::where('invoice_id', $invoice->id)->delete();
                 foreach ($request->listPromotionApply as $p) {
@@ -653,7 +615,6 @@
                         'invoice_id' => $invoice->id
                     ]);
                 }
-<<<<<<< HEAD
             }
 
             // 4. Cập nhật TableSession & merged sessions
@@ -687,38 +648,6 @@
                         ->update(['status' => Order::STATUS_PAID]);
                 }
             }
-=======
-            }
-
-            // ----------------------------
-            // 4. Cập nhật TableSession và các bàn gộp
-            // ----------------------------
-            if ($invoice->tableSession) {
-                $tableSession = $invoice->tableSession;
-
-                if ($request->paymentBefore) {
-                    $tableSession->status = 0; // Chờ thanh toán tiếp
-                } else {
-                    $tableSession->status = 2; // Hoàn thành
-                    $tableSession->ended_at = now();
-                }
-                $tableSession->save();
-
-                // Update các session gộp
-                TableSession::where('merged_into_session_id', $tableSession->id)
-                    ->update([
-                        'status' => 2,
-                        'ended_at' => now()
-                    ]);
-            }
-
-            // ----------------------------
-            // 5. Cập nhật tất cả orders về status = 3 (đã trả)
-            // ----------------------------
-            Order::where('table_session_id', $request->table_session_id)
-                ->where('status', '!=', 4) // bỏ qua các order đã hủy
-                ->update(['status' => 3]);
->>>>>>> 2e011211
 
             DB::commit();
             return response()->json([

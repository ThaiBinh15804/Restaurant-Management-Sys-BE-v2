--- conflicted
+++ resolved
@@ -1606,46 +1606,21 @@
                 "tags": [
                     "DishCategories"
                 ],
-<<<<<<< HEAD
-                "summary": "Assign shift",
-                "description": "Assign a shift to an employee (shift must have shift_date set)",
-                "operationId": "8738ffd49926ee6f9671729b80dd3dae",
-=======
                 "summary": "Create new dish category",
                 "description": "Create a new dish category",
                 "operationId": "975dd96b977688e8db3e3ac1336898c1",
->>>>>>> 4b43d81f
                 "requestBody": {
                     "required": true,
                     "content": {
                         "application/json": {
                             "schema": {
                                 "required": [
-<<<<<<< HEAD
-                                    "employee_id",
-                                    "shift_id"
-                                ],
-                                "properties": {
-                                    "employee_id": {
-                                        "type": "string",
-                                        "example": "EMP001"
-                                    },
-                                    "shift_id": {
-                                        "type": "string",
-                                        "example": "SH001"
-                                    },
-                                    "status": {
-                                        "description": "Initial status",
-                                        "type": "integer",
-                                        "example": 0
-=======
                                     "name"
                                 ],
                                 "properties": {
                                     "name": {
                                         "type": "string",
                                         "example": "Khai vị"
->>>>>>> 4b43d81f
                                     },
                                     "desc": {
                                         "type": "string",
@@ -2486,7 +2461,7 @@
                     "Employee Shifts"
                 ],
                 "summary": "Assign shift",
-                "description": "Assign a shift to an employee on a given date",
+                "description": "Assign a shift to an employee (shift must have shift_date set)",
                 "operationId": "8738ffd49926ee6f9671729b80dd3dae",
                 "requestBody": {
                     "required": true,
@@ -2495,8 +2470,7 @@
                             "schema": {
                                 "required": [
                                     "employee_id",
-                                    "shift_id",
-                                    "assigned_date"
+                                    "shift_id"
                                 ],
                                 "properties": {
                                     "employee_id": {
@@ -2506,11 +2480,6 @@
                                     "shift_id": {
                                         "type": "string",
                                         "example": "SH001"
-                                    },
-                                    "assigned_date": {
-                                        "type": "string",
-                                        "format": "date",
-                                        "example": "2025-09-01"
                                     },
                                     "status": {
                                         "description": "Initial status",
@@ -5399,7 +5368,7 @@
                     "Shifts"
                 ],
                 "summary": "List shifts",
-                "description": "Retrieve a paginated list of shifts with optional time filters",
+                "description": "Retrieve a paginated list of shifts with optional date and time filters",
                 "operationId": "2b37ae349973fabb23781d7a24489578",
                 "parameters": [
                     {
@@ -5430,6 +5399,33 @@
                         }
                     },
                     {
+                        "name": "shift_date",
+                        "in": "query",
+                        "description": "Filter by specific shift date",
+                        "schema": {
+                            "type": "string",
+                            "format": "date"
+                        }
+                    },
+                    {
+                        "name": "shift_date_from",
+                        "in": "query",
+                        "description": "Filter shifts from date",
+                        "schema": {
+                            "type": "string",
+                            "format": "date"
+                        }
+                    },
+                    {
+                        "name": "shift_date_to",
+                        "in": "query",
+                        "description": "Filter shifts to date",
+                        "schema": {
+                            "type": "string",
+                            "format": "date"
+                        }
+                    },
+                    {
                         "name": "start_time_from",
                         "in": "query",
                         "description": "Filter shifts starting after or at this time (HH:MM)",
@@ -5482,7 +5478,7 @@
                     "Shifts"
                 ],
                 "summary": "Create shift",
-                "description": "Create a new shift by providing name and working timeframe",
+                "description": "Create a new shift with name, date (optional), and working timeframe",
                 "operationId": "0779dbf1996b054031291aba6ea78fa7",
                 "requestBody": {
                     "required": true,
@@ -5499,11 +5495,19 @@
                                         "type": "string",
                                         "example": "Morning Shift"
                                     },
+                                    "shift_date": {
+                                        "description": "Optional shift date",
+                                        "type": "string",
+                                        "format": "date",
+                                        "example": "2025-10-06"
+                                    },
                                     "start_time": {
+                                        "description": "Format: HH:MM",
                                         "type": "string",
                                         "example": "08:00"
                                     },
                                     "end_time": {
+                                        "description": "Format: HH:MM",
                                         "type": "string",
                                         "example": "16:00"
                                     }
@@ -5566,7 +5570,7 @@
                     "Shifts"
                 ],
                 "summary": "Update shift",
-                "description": "Update an existing shift's details",
+                "description": "Update an existing shift's details including date, name, and time",
                 "operationId": "b26730cfb5e0bcb5feed6aa8658be51e",
                 "parameters": [
                     {
@@ -5589,11 +5593,19 @@
                                         "type": "string",
                                         "example": "Morning Shift"
                                     },
+                                    "shift_date": {
+                                        "description": "Shift date (nullable)",
+                                        "type": "string",
+                                        "format": "date",
+                                        "example": "2025-10-06"
+                                    },
                                     "start_time": {
+                                        "description": "Format: HH:MM",
                                         "type": "string",
                                         "example": "08:00"
                                     },
                                     "end_time": {
+                                        "description": "Format: HH:MM",
                                         "type": "string",
                                         "example": "17:00"
                                     }
@@ -6180,15 +6192,9 @@
                 "tags": [
                     "TableSessions"
                 ],
-<<<<<<< HEAD
-                "summary": "List shifts",
-                "description": "Retrieve a paginated list of shifts with optional date and time filters",
-                "operationId": "2b37ae349973fabb23781d7a24489578",
-=======
                 "summary": "Xem lịch sử chi tiết một phiên bàn",
                 "description": "Trả về tất cả thông tin liên quan tới một phiên bàn: bàn, reservation, khách hàng, orders và món ăn",
                 "operationId": "getTableSessionDetail",
->>>>>>> 4b43d81f
                 "parameters": [
                     {
                         "name": "idDiningTable",
@@ -6200,70 +6206,10 @@
                         }
                     },
                     {
-<<<<<<< HEAD
-                        "name": "shift_date",
-                        "in": "query",
-                        "description": "Filter by specific shift date",
-                        "schema": {
-                            "type": "string",
-                            "format": "date"
-                        }
-                    },
-                    {
-                        "name": "shift_date_from",
-                        "in": "query",
-                        "description": "Filter shifts from date",
-                        "schema": {
-                            "type": "string",
-                            "format": "date"
-                        }
-                    },
-                    {
-                        "name": "shift_date_to",
-                        "in": "query",
-                        "description": "Filter shifts to date",
-                        "schema": {
-                            "type": "string",
-                            "format": "date"
-                        }
-                    },
-                    {
-                        "name": "start_time_from",
-                        "in": "query",
-                        "description": "Filter shifts starting after or at this time (HH:MM)",
-                        "schema": {
-                            "type": "string",
-                            "pattern": "^\\\\d{2}:\\\\d{2}$"
-                        }
-                    },
-                    {
-                        "name": "start_time_to",
-                        "in": "query",
-                        "description": "Filter shifts starting before or at this time (HH:MM)",
-                        "schema": {
-                            "type": "string",
-                            "pattern": "^\\\\d{2}:\\\\d{2}$"
-                        }
-                    },
-                    {
-                        "name": "end_time_from",
-                        "in": "query",
-                        "description": "Filter shifts ending after or at this time (HH:MM)",
-                        "schema": {
-                            "type": "string",
-                            "pattern": "^\\\\d{2}:\\\\d{2}$"
-                        }
-                    },
-                    {
-                        "name": "end_time_to",
-                        "in": "query",
-                        "description": "Filter shifts ending before or at this time (HH:MM)",
-=======
                         "name": "sessionId",
                         "in": "path",
                         "description": "ID của phiên bàn",
                         "required": true,
->>>>>>> 4b43d81f
                         "schema": {
                             "type": "string"
                         }
@@ -6309,14 +6255,8 @@
                 "tags": [
                     "Uploads"
                 ],
-<<<<<<< HEAD
-                "summary": "Create shift",
-                "description": "Create a new shift with name, date (optional), and working timeframe",
-                "operationId": "0779dbf1996b054031291aba6ea78fa7",
-=======
                 "summary": "Upload ảnh người dùng",
                 "operationId": "868d13584d4bb04fb848a7d468dac54b",
->>>>>>> 4b43d81f
                 "requestBody": {
                     "required": true,
                     "content": {
@@ -6327,31 +6267,11 @@
                                     "user_id"
                                 ],
                                 "properties": {
-<<<<<<< HEAD
-                                    "name": {
-                                        "type": "string",
-                                        "example": "Morning Shift"
-                                    },
-                                    "shift_date": {
-                                        "description": "Optional shift date",
-                                        "type": "string",
-                                        "format": "date",
-                                        "example": "2025-10-06"
-                                    },
-                                    "start_time": {
-                                        "description": "Format: HH:MM",
-=======
                                     "file": {
->>>>>>> 4b43d81f
                                         "type": "string",
                                         "format": "binary"
                                     },
-<<<<<<< HEAD
-                                    "end_time": {
-                                        "description": "Format: HH:MM",
-=======
                                     "user_id": {
->>>>>>> 4b43d81f
                                         "type": "string",
                                         "example": "123"
                                     }
@@ -6371,25 +6291,7 @@
         "/api/auth/uploads/image-dish": {
             "post": {
                 "tags": [
-<<<<<<< HEAD
-                    "Shifts"
-                ],
-                "summary": "Update shift",
-                "description": "Update an existing shift's details including date, name, and time",
-                "operationId": "b26730cfb5e0bcb5feed6aa8658be51e",
-                "parameters": [
-                    {
-                        "name": "id",
-                        "in": "path",
-                        "description": "Shift ID",
-                        "required": true,
-                        "schema": {
-                            "type": "string"
-                        }
-                    }
-=======
                     "Uploads"
->>>>>>> 4b43d81f
                 ],
                 "summary": "Upload ảnh món ăn",
                 "operationId": "585a37bc95366132d666ecebe6f11d53",
@@ -6403,31 +6305,11 @@
                                     "dish_id"
                                 ],
                                 "properties": {
-<<<<<<< HEAD
-                                    "name": {
-                                        "type": "string",
-                                        "example": "Morning Shift"
-                                    },
-                                    "shift_date": {
-                                        "description": "Shift date (nullable)",
-                                        "type": "string",
-                                        "format": "date",
-                                        "example": "2025-10-06"
-                                    },
-                                    "start_time": {
-                                        "description": "Format: HH:MM",
-=======
                                     "file": {
->>>>>>> 4b43d81f
                                         "type": "string",
                                         "format": "binary"
                                     },
-<<<<<<< HEAD
-                                    "end_time": {
-                                        "description": "Format: HH:MM",
-=======
                                     "dish_id": {
->>>>>>> 4b43d81f
                                         "type": "string",
                                         "example": "45"
                                     }

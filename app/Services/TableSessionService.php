--- conflicted
+++ resolved
@@ -147,13 +147,8 @@
     }
 
     /**
-<<<<<<< HEAD
      * Tách hóa đơn theo tỷ lệ % của số tiền còn lại (Split Invoice)
      * 
-=======
-     * Tách hóa đơn thành nhiều hóa đơn con
-     *
->>>>>>> 2e011211
      * @param string $invoiceId ID hóa đơn cần tách
      * @param array $splits Mảng các phần tách [['percentage' => 40, 'note' => '...']]
      * @param string $employeeId ID nhân viên thực hiện
@@ -255,7 +250,6 @@
                 ]);
             }
 
-<<<<<<< HEAD
             // 6. Cập nhật invoice gốc
             $newTotalAmount = round($originalTotalAmount - $totalSplitBase, 2);
             $newFinalAmount = round($originalFinalAmount - $totalSplitFinal, 2);
@@ -266,13 +260,6 @@
                 $newStatus = Invoice::STATUS_PAID;
             } elseif ($totalPaid > 0) {
                 $newStatus = Invoice::STATUS_PARTIALLY_PAID;
-=======
-            // 3. Cập nhật invoice gốc
-            $remainingAmount = $invoice->final_amount - $totalSplitAmount;
-
-            if ($remainingAmount < 0) {
-                throw new Exception('Split amounts exceed original invoice total');
->>>>>>> 2e011211
             }
 
             $invoice->update([
